--- conflicted
+++ resolved
@@ -45,11 +45,7 @@
   ).
   settings(
     moduleName         := "scala-parser-combinators",
-<<<<<<< HEAD
     version            := "1.1.0-SNAPSHOT"
-=======
-    version            := "1.0.7-SNAPSHOT"
->>>>>>> 2cb29f89
   ).
   jvmSettings(
     OsgiKeys.exportPackage := Seq(s"scala.util.parsing.*;version=${version.value}")
