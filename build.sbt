ThisBuild / licenses += (("Apache-2.0", url("https://www.apache.org/licenses/LICENSE-2.0")))
ThisBuild / startYear := Some(2004)

// I thought we could declare these in `ThisBuild` scope but no :-/
val commonSettings = Seq(
  versionScheme := Some("early-semver"),
  versionPolicyIntention := {
    if (scalaVersion.value.startsWith("3"))
      Compatibility.None
    else
      Compatibility.BinaryCompatible
    }
)

lazy val root = project.in(file("."))
  .aggregate(parserCombinatorsJVM, parserCombinatorsJS, parserCombinatorsNative)
  .settings(
    commonSettings,
    publish / skip := true,
  )

lazy val parserCombinators = crossProject(JVMPlatform, JSPlatform, NativePlatform)
  .in(file("."))
  .settings(
    ScalaModulePlugin.scalaModuleSettings,
    commonSettings,
    name := "scala-parser-combinators",
    scalaModuleAutomaticModuleName := Some("scala.util.parsing"),

<<<<<<< HEAD
    crossScalaVersions := Seq("2.13.10", "2.12.16", "2.11.12", "3.2.0"),
=======
    crossScalaVersions := Seq("2.13.8", "2.12.17", "2.11.12", "3.2.0"),
>>>>>>> 1fe900bb
    scalaVersion := crossScalaVersions.value.head,

    libraryDependencies += "junit" % "junit" % "4.13.2" % Test,
    libraryDependencies += "com.github.sbt" % "junit-interface" % "0.13.3" % Test,
    // so we can `@nowarn` in test code, but only in test code, so the dependency
    // doesn't leak downstream. can be dropped when we drop 2.11 from the crossbuild
    libraryDependencies += "org.scala-lang.modules" %% "scala-collection-compat" % "2.8.1" % Test,

    apiMappings ++= scalaInstance.value.libraryJars.collect {
      case file if file.getName.startsWith("scala-library") && file.getName.endsWith(".jar") =>
        file -> url(s"http://www.scala-lang.org/api/${scalaVersion.value}/")
    }.toMap,

    // go nearly warning-free, but only on 2.13, it's too hard across all versions
    Compile / scalacOptions ++= (CrossVersion.partialVersion(scalaVersion.value) match {
      case Some((2, 13)) => Seq("-Werror",
        // ideally we'd do something about this. `^?` is the responsible method
        "-Wconf:site=scala.util.parsing.combinator.Parsers.*&cat=lint-multiarg-infix:i",
        // not sure what resolving this would look like? didn't think about it too hard
        "-Wconf:site=scala.util.parsing.combinator.lexical.StdLexical.*&cat=other-match-analysis:i",
      )
      case _ => Seq()
    }),
    Compile / doc / scalacOptions ++= (CrossVersion.partialVersion(scalaVersion.value) match {
      case Some((2, 13)) => Seq(
        // it isn't able to link to [[java.lang.NoSuchMethodError]]
        // scala-xml doesn't have this problem, I tried copying their apiMappings stuff
        // and that didn't help, I'm mystified why :-/
        """-Wconf:msg=Could not find any member to link for*:i""",
      )
      case _ => Seq()
    }),
    Compile / doc / scalacOptions ++= (CrossVersion.partialVersion(scalaVersion.value) match {
      case Some((3, _)) =>
        Seq()  // TODO see what flags might be desirable to pass to Scala 3's Scaladoc
      case _ =>
        Seq(
          "-diagrams",
          "-doc-source-url",
          s"https://github.com/scala/scala-parser-combinators/tree/v${version.value}€{FILE_PATH}.scala",
          "-sourcepath",
          (LocalRootProject / baseDirectory).value.absolutePath,
          "-doc-title",
          "Scala Parser Combinators",
          "-doc-version",
          version.value
        )
    }),
    Compile / unmanagedSourceDirectories ++= {
      (Compile / unmanagedSourceDirectories).value.map { dir =>
        CrossVersion.partialVersion(scalaVersion.value) match {
          case Some((2, 13)) => file(dir.getPath ++ "-2.13+")
          case Some((3, _))  => file(dir.getPath ++ "-2.13+")
          case _             => file(dir.getPath ++ "-2.13-")
        }
      }
    }
  )
  .jvmSettings(
    ScalaModulePlugin.scalaModuleOsgiSettings,
    OsgiKeys.exportPackage := Seq(s"scala.util.parsing.*;version=${version.value}"),
  )
  .jsSettings(
    // mystified why https://github.com/scala-js/scala-js/issues/635 would be rearing its head,
    // but only on sbt 1.4 + 2.13 and only in Test config?! WEIRD
    Test / doc / scalacOptions ++= (CrossVersion.partialVersion(scalaVersion.value) match {
      case Some((2, 13)) => Seq("-Wconf:msg=dropping dependency on node with no phase object*:i")
      case _ => Seq()
    }),
    // Scala.js cannot run forked tests
    Test / fork := false
  )
  .jsEnablePlugins(ScalaJSJUnitPlugin)
  .nativeSettings(
    versionPolicyCheck / skip := true,
    versionCheck       / skip := true,
    Test / fork := false,
    libraryDependencies :=
        libraryDependencies.value.filterNot(_.organization == "junit") :+ "org.scala-native" %%% "junit-runtime" % "0.4.7",
    addCompilerPlugin("org.scala-native" % "junit-plugin" % "0.4.7" cross CrossVersion.full)
  )

lazy val parserCombinatorsJVM    = parserCombinators.jvm
lazy val parserCombinatorsJS     = parserCombinators.js
lazy val parserCombinatorsNative = parserCombinators.native<|MERGE_RESOLUTION|>--- conflicted
+++ resolved
@@ -27,11 +27,7 @@
     name := "scala-parser-combinators",
     scalaModuleAutomaticModuleName := Some("scala.util.parsing"),
 
-<<<<<<< HEAD
-    crossScalaVersions := Seq("2.13.10", "2.12.16", "2.11.12", "3.2.0"),
-=======
-    crossScalaVersions := Seq("2.13.8", "2.12.17", "2.11.12", "3.2.0"),
->>>>>>> 1fe900bb
+    crossScalaVersions := Seq("2.13.10", "2.12.17", "2.11.12", "3.2.0"),
     scalaVersion := crossScalaVersions.value.head,
 
     libraryDependencies += "junit" % "junit" % "4.13.2" % Test,
