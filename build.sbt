--- conflicted
+++ resolved
@@ -22,8 +22,8 @@
   jvmSettings(scalaModuleSettingsJVM).
   settings(
     name := "scala-parser-combinators",
-    version := "1.0.8-SNAPSHOT",
-    mimaPreviousVersion := Some("1.0.5"),
+    version := "1.1.0-SNAPSHOT",
+    mimaPreviousVersion := None,
 
     apiMappings += (scalaInstance.value.libraryJar ->
         url(s"https://www.scala-lang.org/api/${scalaVersion.value}/")),
@@ -41,42 +41,15 @@
     )
   ).
   jvmSettings(
-<<<<<<< HEAD
-    // Mima uses the name of the jvm project in the artifactId
-    // when resolving previous versions (so no "-jvm" project)
-    name := "scala-parser-combinators"
-  ).
-  jsSettings(
-    name := "scala-parser-combinators-js"
-  ).
-  settings(
-    moduleName         := "scala-parser-combinators",
-    version            := "1.1.0-SNAPSHOT"
-  ).
-  jvmSettings(
-    OsgiKeys.exportPackage := Seq(s"scala.util.parsing.*;version=${version.value}")
-=======
     OsgiKeys.exportPackage := Seq(s"scala.util.parsing.*;version=${version.value}"),
     libraryDependencies += "junit" % "junit" % "4.12" % "test",
     libraryDependencies += "com.novocode" % "junit-interface" % "0.11" % "test"
->>>>>>> dc88d4d2
   ).
   jsSettings(
     // Scala.js cannot run forked tests
     fork in Test := false
   ).
-<<<<<<< HEAD
-  jsConfigure(_.enablePlugins(ScalaJSJUnitPlugin)).
-  jvmSettings(
-    libraryDependencies += "junit" % "junit" % "4.12" % "test",
-    libraryDependencies += "com.novocode" % "junit-interface" % "0.11" % "test"
-  ).
-  jvmSettings(
-    mimaPreviousVersion := None
-  )
-=======
   jsConfigure(_.enablePlugins(ScalaJSJUnitPlugin))
->>>>>>> dc88d4d2
 
 lazy val `scala-parser-combinatorsJVM` = `scala-parser-combinators`.jvm
 lazy val `scala-parser-combinatorsJS` = `scala-parser-combinators`.js