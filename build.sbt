import ScalaModulePlugin._
import sbtcrossproject.{crossProject, CrossType}

scalaVersionsByJvm in ThisBuild := {
  val v211 = "2.11.11"
  val v212 = "2.12.3"
  val v213 = "2.13.0-M2"

  Map(
    6 -> List(v211 -> true),
    7 -> List(v211 -> false),
    8 -> List(v212 -> true, v213 -> true, v211 -> false),
    9 -> List(v212 -> false, v213 -> false, v211 -> false)
  )
}

lazy val root = project.in(file("."))
  .aggregate(`scala-parser-combinatorsJS`, `scala-parser-combinatorsJVM`, `scala-parser-combinatorsNative`)
  .settings(disablePublishing)

lazy val `scala-parser-combinators` = crossProject(JSPlatform, JVMPlatform, NativePlatform).in(file(".")).
  settings(scalaModuleSettings: _*).
  settings(
<<<<<<< HEAD
    moduleName := "scala-parser-combinators",
    repoName   := moduleName.value,
    version    := "1.0.7-SNAPSHOT",

=======
    name := "scala-parser-combinators",
    version := "1.0.7-SNAPSHOT",
>>>>>>> 615b70f2
    mimaPreviousVersion := Some("1.0.5"),

    apiMappings += (scalaInstance.value.libraryJar ->
        url(s"https://www.scala-lang.org/api/${scalaVersion.value}/")),

    scalacOptions in (Compile, doc) ++= Seq(
      "-diagrams",
      "-doc-source-url",
      s"https://github.com/scala/scala-parser-combinators/tree/v${version.value}€{FILE_PATH}.scala",
      "-sourcepath",
      (baseDirectory in LocalRootProject).value.absolutePath,
      "-doc-title",
      "Scala Parser Combinators",
      "-doc-version",
      version.value
    )
  ).
  jvmSettings(scalaModuleSettingsJVM).
  jvmSettings(
    // Mima uses the name of the jvm project in the artifactId
    // when resolving previous versions (so no "-jvm" project)
    name := "scala-parser-combinators",
    OsgiKeys.exportPackage := Seq(s"scala.util.parsing.*;version=${version.value}"),
    libraryDependencies += "junit" % "junit" % "4.12" % "test",
    libraryDependencies += "com.novocode" % "junit-interface" % "0.11" % "test"
  ).
  jsSettings(
    name := "scala-parser-combinators-js",
    // Scala.js cannot run forked tests
    fork in Test := false
  ).
  jsConfigure(_.enablePlugins(ScalaJSJUnitPlugin)).
  nativeSettings(
    name := "scala-parser-combinators-native",
    scalaVersion := "2.11.11",
    skip in compile := System.getProperty("java.version").startsWith("1.6"),
    test := {},
    libraryDependencies := {
      if (!scalaVersion.value.startsWith("2.11"))
        libraryDependencies.value.filterNot(_.organization == "org.scala-native")
      else libraryDependencies.value
    }
  )

lazy val `scala-parser-combinatorsJVM` = `scala-parser-combinators`.jvm
lazy val `scala-parser-combinatorsJS` = `scala-parser-combinators`.js
lazy val `scala-parser-combinatorsNative` = `scala-parser-combinators`.native<|MERGE_RESOLUTION|>--- conflicted
+++ resolved
@@ -21,15 +21,8 @@
 lazy val `scala-parser-combinators` = crossProject(JSPlatform, JVMPlatform, NativePlatform).in(file(".")).
   settings(scalaModuleSettings: _*).
   settings(
-<<<<<<< HEAD
-    moduleName := "scala-parser-combinators",
-    repoName   := moduleName.value,
-    version    := "1.0.7-SNAPSHOT",
-
-=======
     name := "scala-parser-combinators",
     version := "1.0.7-SNAPSHOT",
->>>>>>> 615b70f2
     mimaPreviousVersion := Some("1.0.5"),
 
     apiMappings += (scalaInstance.value.libraryJar ->
