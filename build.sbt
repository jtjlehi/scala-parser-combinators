scalaVersion in ThisBuild := crossScalaVersions.value.head

crossScalaVersions in ThisBuild := {
<<<<<<< HEAD
  val javaVersion = System.getProperty("java.version")
  val isJDK6Or7 =
    javaVersion.startsWith("1.6.") || javaVersion.startsWith("1.7.")
  if (isJDK6Or7)
    Seq("2.11.7")
  else
    Seq("2.11.7", "2.12.0-M3")
=======
  val v211 = List("2.11.8")
  val v212 = List("2.12.0-RC1")

  val javaVersion = System.getProperty("java.version")
  val isTravisPublishing = !util.Properties.envOrElse("TRAVIS_TAG", "").trim.isEmpty

  if (isTravisPublishing) {
    if (javaVersion.startsWith("1.6.")) v211
    else if (javaVersion.startsWith("1.8.")) v212
    else Nil
  } else if (javaVersion.startsWith("1.6.") || javaVersion.startsWith("1.7.")) {
    v211
  } else if (javaVersion.startsWith("1.8.") || javaVersion.startsWith("9")) {
    v211 ++ v212
  } else {
    sys.error(s"Unsupported java version: $javaVersion.")
  }
>>>>>>> b71f12e8
}

lazy val `scala-parser-combinators` = crossProject.in(file(".")).
  settings(scalaModuleSettings: _*).
<<<<<<< HEAD
  jvmSettings(
    name := "scala-parser-combinators-jvm"
=======
  settings(
    name := "scala-parser-combinators-root"
  ).
  jvmSettings(
    // Mima uses the name of the jvm project in the artifactId
    // when resolving previous versions (so no "-jvm" project)
    name := "scala-parser-combinators"
>>>>>>> b71f12e8
  ).
  jsSettings(
    name := "scala-parser-combinators-js"
  ).
  settings(
    moduleName         := "scala-parser-combinators",
<<<<<<< HEAD
    version            := "1.1.0-SNAPSHOT"
=======
    version            := "1.0.5-SNAPSHOT"
>>>>>>> b71f12e8
  ).
  jvmSettings(
    // important!! must come here (why?)
    scalaModuleOsgiSettings: _*
  ).
  jvmSettings(
    OsgiKeys.exportPackage := Seq(s"scala.util.parsing.*;version=${version.value}"),

    // needed to fix classloader issues (see scala-xml#20)
    fork in Test := true
  ).
  jsSettings(
    // Scala.js cannot run forked tests
    fork in Test := false
  ).
  jsConfigure(_.enablePlugins(ScalaJSJUnitPlugin)).
  jvmSettings(
<<<<<<< HEAD
    libraryDependencies += "junit" % "junit" % "4.11" % "test",
    libraryDependencies += "com.novocode" % "junit-interface" % "0.10" % "test"
  ).
  settings(
    mimaPreviousVersion := None
=======
    libraryDependencies += "junit" % "junit" % "4.12" % "test",
    libraryDependencies += "com.novocode" % "junit-interface" % "0.11" % "test"
  ).
  jvmSettings(
    mimaPreviousVersion := Some("1.0.4")
>>>>>>> b71f12e8
  )

lazy val `scala-parser-combinatorsJVM` = `scala-parser-combinators`.jvm
lazy val `scala-parser-combinatorsJS` = `scala-parser-combinators`.js<|MERGE_RESOLUTION|>--- conflicted
+++ resolved
@@ -1,15 +1,6 @@
 scalaVersion in ThisBuild := crossScalaVersions.value.head
 
 crossScalaVersions in ThisBuild := {
-<<<<<<< HEAD
-  val javaVersion = System.getProperty("java.version")
-  val isJDK6Or7 =
-    javaVersion.startsWith("1.6.") || javaVersion.startsWith("1.7.")
-  if (isJDK6Or7)
-    Seq("2.11.7")
-  else
-    Seq("2.11.7", "2.12.0-M3")
-=======
   val v211 = List("2.11.8")
   val v212 = List("2.12.0-RC1")
 
@@ -27,15 +18,10 @@
   } else {
     sys.error(s"Unsupported java version: $javaVersion.")
   }
->>>>>>> b71f12e8
 }
 
 lazy val `scala-parser-combinators` = crossProject.in(file(".")).
   settings(scalaModuleSettings: _*).
-<<<<<<< HEAD
-  jvmSettings(
-    name := "scala-parser-combinators-jvm"
-=======
   settings(
     name := "scala-parser-combinators-root"
   ).
@@ -43,18 +29,13 @@
     // Mima uses the name of the jvm project in the artifactId
     // when resolving previous versions (so no "-jvm" project)
     name := "scala-parser-combinators"
->>>>>>> b71f12e8
   ).
   jsSettings(
     name := "scala-parser-combinators-js"
   ).
   settings(
     moduleName         := "scala-parser-combinators",
-<<<<<<< HEAD
     version            := "1.1.0-SNAPSHOT"
-=======
-    version            := "1.0.5-SNAPSHOT"
->>>>>>> b71f12e8
   ).
   jvmSettings(
     // important!! must come here (why?)
@@ -72,19 +53,11 @@
   ).
   jsConfigure(_.enablePlugins(ScalaJSJUnitPlugin)).
   jvmSettings(
-<<<<<<< HEAD
-    libraryDependencies += "junit" % "junit" % "4.11" % "test",
-    libraryDependencies += "com.novocode" % "junit-interface" % "0.10" % "test"
-  ).
-  settings(
-    mimaPreviousVersion := None
-=======
     libraryDependencies += "junit" % "junit" % "4.12" % "test",
     libraryDependencies += "com.novocode" % "junit-interface" % "0.11" % "test"
   ).
   jvmSettings(
-    mimaPreviousVersion := Some("1.0.4")
->>>>>>> b71f12e8
+    mimaPreviousVersion := None
   )
 
 lazy val `scala-parser-combinatorsJVM` = `scala-parser-combinators`.jvm
