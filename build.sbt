--- conflicted
+++ resolved
@@ -6,11 +6,7 @@
   // change back to BinaryAndSourceCompatible after next minor release;
   // the Scala 3.2 -> 3.3 upgrade requires a minor version bump
   versionPolicyIntention := Compatibility.BinaryCompatible,
-<<<<<<< HEAD
-  crossScalaVersions := Seq("2.13.10", "2.12.18", "3.3.0"),
-=======
-  crossScalaVersions := Seq("2.13.11", "2.12.17", "3.3.0"),
->>>>>>> dfa74843
+  crossScalaVersions := Seq("2.13.11", "2.12.18", "3.3.0"),
   scalaVersion := crossScalaVersions.value.head,
 )
 
